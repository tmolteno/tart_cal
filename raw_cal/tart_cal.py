#!/usr/bin/env python
"""
    Calibrate the Telescope from the RESTful API

    Copyright (c) Tim Molteno 2017-2025.

    This tool uses  high-dimensional optimisation to calculate the gains and
    phases of the 24 antennas
    of the telescope.
"""
import argparse
import glob
import json
import logging
import os
from copy import deepcopy

import matplotlib
import matplotlib.pyplot as plt
import numpy as np
from scipy import optimize
from tart.imaging import elaz, imaging
from tart.operation import settings

from .mask_image import add_source as mask_add_source

from .calibration_data import find_good_satellites, load_cal_files, check_source
from .pos_from_gps import get_gnss_data

matplotlib.use("agg")
logger = logging.getLogger()

triplets = None
ij_index = None
jk_index = None
ik_index = None


NANT = 24


class Param:
    def __init__(self, nant, pointing_center, pointing_error):
        self.nant = nant
        self.gains = None
        self.phase_offsets = None
        self.rot_rad = None
        self.pointing_error = pointing_error
        self.pointing_center = pointing_center

    def take_step(self, stepsize):
        pass

    def from_vector(self, x):
        raise RuntimeError("Implement in subclass")

    def to_json(self):
        ret = {
            "gain": np.round(self.gains, 3).tolist(),
            "rot_degrees": float(np.round(np.degrees(self.rot_rad), 3)),
            "phase_offset": np.round(self.phase_offsets, 3).tolist(),
        }
        return ret

    def output(self, fp=None):
        ret = self.to_json()
        if fp is None:
            print(json.dumps(ret))
        else:
            json.dump(ret, fp, indent=4, separators=(",", ": "))

    def pointing_bounds(self):
        return (self.pointing_center-self.pointing_error, self.pointing_center + self.pointing_error)


class ParamReIm(Param):

    def __init__(self, nant, pointing_center, pointing_error):
        super().__init__(nant, pointing_center, pointing_error)
        self.nend = int(2*self.nant-1)
        self.free_antennas = slice(1, self.nant)
        self.re_indices = slice(1, self.nant)
        self.im_indices = slice(self.nant, self.nend)

    def from_vector(self, x):
        self.rot_rad = x[0]
        re = np.concatenate(([1], x[self.re_indices]))
        im = np.concatenate(([0], x[self.im_indices]))
        self.gains = np.sqrt(re * re + im * im)
        self.phase_offsets = np.arctan2(im, re)

    def to_vector(self):
        ret = np.zeros(self.nend)
        ret[0] = self.rot_rad
        z = self.gains[self.free_antennas] * \
            np.exp(self.phase_offsets[self.free_antennas] * 1j)
        ret[self.re_indices] = z.real
        ret[self.im_indices] = z.imag
        return ret

    def bounds(self, test_gains):

        bounds = np.empty(self.nend, dtype=(float,2))

        self.blim = np.zeros(self.nant-1)
        self.blim[:] = test_gains[1:]
        print(f"Blim: {self.blim}")
        bounds[0] = self.pointing_bounds()
        bounds[self.re_indices] = (-2,2)
        bounds[self.im_indices] = (-2,2)

        for i in range(1, self.nant):
            tg = test_gains[i]
            if tg < 0.01:
                blim = 0
            else:
                blim = 2  # tg * 1.2

            bounds[i] = (-blim, blim)
            bounds[i + self.nant-1] = (-blim, blim)

        self.bounds = bounds
        return bounds

    def take_step(self, x, stepsize):
        pnt = self.pointing_error*stepsize

        bounded_step = stepsize*np.ones(self.nant-1)*self.blim

        rot_step = np.random.uniform(-pnt, pnt)
        re_step = np.random.uniform(-bounded_step, bounded_step)   # Re
        im_step = np.random.uniform(-bounded_step, bounded_step)   # Im

        ret = x + np.concatenate(([rot_step], re_step, im_step))

        return ret


class ParamPhase(Param):

    def __init__(self, nant, pointing_center, pointing_error, gains):
        super().__init__(nant, pointing_center, pointing_error)
        self.gains = gains
        self.nend = nant
        self.free_antennas = slice(1, self.nant)
        self.phase_indices = slice(1, self.nant)
        self.phase_offsets = np.zeros_like(self.gains)

    def take_step(self, x, stepsize):
        ret = np.zeros_like(x)

        pnt = self.pointing_error*stepsize

        phase_step = stepsize * 2*np.pi

        rot_step = np.random.normal(0, pnt)
        phase_steps = np.random.normal(0, phase_step, self.nant-1)

        new_rot = x[0] + rot_step
        new_phase = x[self.phase_indices] + phase_steps
        new_phase[new_phase < -np.pi] += 2*np.pi
        new_phase[new_phase > np.pi] -= 2*np.pi
        ret = np.concatenate(([new_rot], new_phase))
        return ret

    def from_vector(self, x):
        self.rot_rad = x[0]
        self.phase_offsets[self.phase_indices] = x[self.phase_indices]

    def to_vector(self):
        ret = np.zeros(self.nend)
        ret[0] = self.rot_rad
        ret[self.phase_indices] = self.phase_offsets[self.free_antennas]
        return ret

    def bounds(self, test_gains):
        bounds = [0] * self.nend
        bounds[0] = self.pointing_bounds()
        for i in range(1, self.nant):
            tg = test_gains[i]
            if tg < 0.01:
                bounds[i] = (0, 0)
            else:
                bounds[i] = (-np.pi*2, np.pi*2)  # Bounds for phases
                # bounds[i] = (-np.inf, np.inf)  # Bounds for phases

        return bounds


class ParamGainPhase(Param):

    def __init__(self, nant, pointing_center, pointing_error, gains):
        super().__init__(nant, pointing_center, pointing_error)
        self.gains = gains
        self.nend = int(2*self.nant-1)
        self.free_antennas = slice(1, self.nant)
        self.gain_indices = slice(1, self.nant)
        self.phase_indices = slice(self.nant, self.nend)
        self.phase_offsets = np.zeros_like(self.gains)

    def take_step(self, x, stepsize):
        ret = np.zeros_like(x)

        pnt = self.pointing_error*stepsize

        phase_step = stepsize * np.pi
        gain_step = stepsize * 0.1

        rot_step    = np.random.normal(0, pnt)
        phase_steps = np.random.normal(0, phase_step, self.nant-1)
        gain_steps  = np.random.normal(0, gain_step, self.nant-1)

        new_rot = x[0] + rot_step

        new_gains = x[self.gain_indices] + gain_steps
        new_phase = x[self.phase_indices] + phase_steps
        new_phase[new_phase < -np.pi] += 2*np.pi
        new_phase[new_phase > np.pi] -= 2*np.pi
        ret = np.concatenate(([new_rot], new_gains, new_phase))
        return ret

    def from_vector(self, x):
        self.rot_rad = x[0]
        self.phase_offsets[self.free_antennas] = x[self.phase_indices]
        self.gains[self.free_antennas] = x[self.gain_indices]

    def to_vector(self):
        ret = np.zeros(self.nend)
        ret[0] = self.rot_rad
        ret[self.phase_indices] = self.phase_offsets[self.free_antennas]
        ret[self.gain_indices] = self.gains[self.free_antennas]
        return ret

    def bounds(self, test_gains):
        bounds = [0] * self.nend
        bounds[0] = self.pointing_bounds()
        for i in range(1, self.nant):
            tg = test_gains[i]
            if tg < 0.01:
                bounds[i] = (0, 1e-3)  # Gain bounds
                bounds[i + self.nant - 1] = (0, 1e-3)  # Phase bounds
            else:
                bounds_err = 0.3
                bounds[i] = (test_gains[i] * (1-bounds_err), test_gains[i] * 1+(bounds_err)) # Bounds for gains
                bounds[i + self.nant - 1] = (-np.inf, np.inf) # Bounds for phases

        return bounds


def calc_score_aux(opt_parameters, measurements, window_radius_deg, original_positions):
    global triplets, ij_index, jk_index, ik_index, mask_list, myParam
    global mask_sums, ret_std, ret_zone, full_sky_masks
    global ift_scaled_list

    myParam.from_vector(opt_parameters)
    rot_rad = myParam.rot_rad
    gains = myParam.gains
    phase_offsets = myParam.phase_offsets

    ret_zone = 0.0
    ret_std = 0.0

    ant_idxs = np.arange(NANT)
    ift_scaled_list = []

    for i, m in enumerate(measurements):
        cv, ts, src_list, prn_list, obs = m

        cv.set_phase_offset(ant_idxs, phase_offsets)
        cv.set_gain(ant_idxs, gains)
        imaging.rotate_vis(np.degrees(rot_rad), cv, original_positions)

        n_bin = 2 ** 7
        cal_ift, cal_extent, n_fft, bin_width = \
            imaging.image_from_calibrated_vis(cv, nw=n_bin / 4,
                                              num_bin=n_bin)

        abs_ift = np.abs(cal_ift)
        ift_std = np.median(abs_ift)
        ift_scaled = abs_ift / ift_std
        ift_scaled_list.append(ift_scaled)

        if full_sky_masks[i] is None:
            logger.info(f"Creating full sky mask {ift_scaled.shape}")
            full_sky_mask = np.zeros_like(ift_scaled)
            src = elaz.ElAz(90, 0)
            mask_add_source(full_sky_mask, src, radius_deg=90)
            full_sky_masks[i] = full_sky_mask

        if mask_list[i] is None:
            logger.info(f"Creating mask {i}")
            mask = np.zeros_like(ift_scaled)

            for s in good_source_lists[i]:
                mask_add_source(mask, s, radius_deg=window_radius_deg)

            # Zone outside of mask
            print(f"Max mask {i} {np.max(mask)}, {np.min(mask)}")
            negative_mask = (-mask + 1)
            negative_mask[negative_mask < 0] = 0

            mask_list[i] = mask
            inv_masks[i] = negative_mask

            # mask[mask>0.4] = 1
            mask_list[i] = mask
            mask_sums[i] = np.sum(mask) + 0.01

            l_list, m_list = elaz.get_source_coordinates(good_source_lists[i])
            plot_sky_with_sources(mask,
                                  l_list, m_list,
                                  fname=f"mask_{i}.png",
                                  title=f"Mask {i} {ts}")

        masked_sky = (ift_scaled*full_sky_masks[i])
        max_sky = np.sqrt(masked_sky.max())
        sn_score = max_sky / np.std(masked_sky)  # Peak signal to noise
        ret_std += -sn_score

        #
        # Clip the image at 0.5 maximum, and then calculated a score
        # showing how much clipped power there is in the known SV regions
        #
        # This is an attempt to avoid bright unknown sources from skewing
        # the phases towards it.
        masked_img = mask_list[i]*ift_scaled
        in_zone = np.sum(np.sqrt(masked_img)) / mask_sums[i]
        # outmask_img = inv_masks[i]*ift_scaled
        # out_zone = np.median(outmask_img)

        zone_score = (1.75*in_zone)**3

        ret_zone += -zone_score

    ret_std = ret_std / len(measurements)
    ret_zone = ret_zone / len(measurements)

    # if N_IT % 100 == 0:
    #     print(f"S/N {ret_std:04.2f}, ZONE: {ret_zone:04.2f}, in: {in_zone:04.2f}", end='\r')

    return (
        ret_zone, ret_std,
        ift_scaled_list,
        n_fft,
        bin_width
    )



def calc_score(
    opt_parameters,
    config,
    measurements,
    window_radius_deg,
    original_positions,
    update=False,
    show=False,
):
    global N_IT, method, output_directory, f_vs_iteration, ret_zone, ret_std

    ret_zone, ret_std, ift_scaled_list, n_fft, bin_width = calc_score_aux(
        opt_parameters, measurements, window_radius_deg, original_positions
    )
    ret = float(ret_zone + ret_std)
    if N_IT % 1000 == 0:
        # print(f"Iteration {N_IT}, score={ret:04.2f}")
        f_vs_iteration.append(ret)

    N_IT += 1
    return ret


class MyTakeStep:
    def __init__(self, stepsize, pointing_rad):
        self.stepsize = stepsize
        self.pointing_rad = pointing_rad

    def __call__(self, x):
        global myParam
        return myParam.take_step(x, self.stepsize)


def plot_sky_with_sources(sky, l_list, m_list, fname,
                          title=None):
    global output_directory

    image_size = sky.shape[0]
    circle_d = (5.0 / 180.0) * image_size

    fig, ax = plt.subplots()
    im = ax.imshow(
        sky,
        # extent=[-1, 1, -1, 1],
        vmin=0,
    )  # vmax=8
    fig.colorbar(im, ax=ax)

    if title is not None:
        ax.set_title(title)

    for l, m in zip(l_list, m_list):
        x, y = imaging.get_lm_index(l, m, image_size)
        sv = plt.Circle((y, x), circle_d, color=(0.9, 0.2, 0.3), fill=False)
        ax.add_patch(sv)

    ax.set_xlabel("East-West")
    ax.set_ylabel("North-South")
    fig.tight_layout()
    fig.savefig(os.path.join(output_directory, fname))
    plt.close()
<<<<<<< HEAD

=======
>>>>>>> 953493e8

def bh_callback(x, f, accepted):
    global output_directory, bh_basin_progress, N_IT, ift_scaled_list, mask_list
    global ret_zone, ret_std, in_zone, myParam
    global good_source_lists, method
    # print(f"BH f={f:5.3f} accepted: {accepted}")
    if accepted:
        print(f"   S/N {ret_std:04.2f}, ZONE: {ret_zone:04.2f}")
        myParam.from_vector(x)
        myParam.output()
        bh_basin_progress.append([N_IT, float(f)])
        with open(f"{output_directory}/bh_basin_progress.json", "w") as fp:
            json.dump(bh_basin_progress, fp, indent=4, separators=(",", ": "))

        fname = f"BH_basin_{f:5.3f}_{N_IT}.json"
        with open(os.path.join(output_directory, fname), "w") as fp:
            myParam.output(fp)

        for i, mask in enumerate(mask_list):
            ift_sel = ift_scaled_list[i] * mask
            l_list, m_list = elaz.get_source_coordinates(good_source_lists[i])

            # plot_sky_with_sources(ift_sel, l_list, m_list,
            #                       fname=f"mask_{-f:5.3f}_{N_IT:05d}_{i}.png")

            plot_sky_with_sources(ift_scaled_list[i]*full_sky_masks[i],
                                  l_list, m_list,
                                  fname=f"full_sky_mask_{-f:5.3f}_{N_IT:05d}_{i}.png")

            # title = f"f={f:4.2f} i={i} r={np.degrees(myParam.rot_rad):4.2f}"
            # plot_sky_with_sources(ift_scaled_list[i],
            #                       l_list, m_list,
            #                       fname=f"{method}_{f:5.3f}_accepted_{N_IT:05d}_{i}.png",
            #                       title=title)


def de_callback(xk, convergence):
    print(f"DE at {xk} conv={convergence}")
    output_param(xk)


myParam = None
mask_list = None
full_sky_masks = None
mask_sums = []
inv_masks = []
measurements = []
good_source_lists = []
output_directory = None
N_IT = None
f_vs_iteration = None
bh_basin_progress = None
ift_scaled_list = None
method = None
ret_zone = None
ret_std = None
in_zone = None


def main():
    global myParam, output_directory, N_IT, f_vs_iteration
    global bh_basin_progress, method
    global full_sky_masks, mask_list, mask_sums, inv_masks

    logger.setLevel(logging.DEBUG)
    # create console handler and set level to debug
    ch = logging.StreamHandler()
    ch.setLevel(logging.INFO)
    # create formatter
    formatter = logging.Formatter(
        "%(asctime)s - %(name)s - %(levelname)s - %(message)s"
    )
    # add formatter to ch
    ch.setFormatter(formatter)
    # add ch to logger
    logger.addHandler(ch)

    parser = argparse.ArgumentParser(
        description="Calibrate the tart telescope from downloaded data.",
        formatter_class=argparse.ArgumentDefaultsHelpFormatter,
    )
    parser.add_argument(
        "--api",
        required=False,
        default="https://tart.elec.ac.nz/signal",
        help="Telescope API server URL.",
    )
    parser.add_argument(
        "--data",
        required=False,
        default="cal_data",
        help="Calibration Input Data Directory.",
    )

    parser.add_argument("--show", action="store_true", help="show instead of save.")
    parser.add_argument(
        "--cold-start", action="store_true", help="Start from zero knowledge of gains."
    )
    parser.add_argument(
        "--get-gains",
        action="store_true",
        help="Start from current knowledge of gains.",
    )
    parser.add_argument(
        "--phases",
        action="store_true",
        help="Use fixed gains from GPS and modify phases.",
    )
    parser.add_argument(
        "--gains-phases",
        action="store_true",
        help="Use nearly fixed gains from GPS and modify gains and phases.",
    )

    parser.add_argument(
        "--corr-only",
        action="store_true",
        help="Use only satellites that we can correlate against for calibration.",
    )

    parser.add_argument("--dir", required=False, default=".", help="Output directory.")
    parser.add_argument(
        "--method",
        required=False,
        default="BH",
        help="Optimization Method [NM, LB, DE, BH]",
    )
    parser.add_argument(
        "--iterations",
        required=False,
        type=int,
        default=300,
        help="Number of iterations for basinhopping",
    )

    parser.add_argument(
        "--num-meas",
        required=False,
        type=int,
        default=999,
        help="Number of measurements to use",
    )

    parser.add_argument(
        "--elevation", type=float, default=30.0, help="Elevation threshold for sources")

    parser.add_argument(
        "--pointing", type=float, default=0.0, help="Initial estimate of pointing offset (degrees)")

    parser.add_argument(
        "--pointing-range", type=float, default=3.0, help="Pointing search range (degrees)")

    parser.add_argument(
        '--ignore', nargs='+', type=int, default=[], help="Specify the list of antennas to zero out.")

    ARGS = parser.parse_args()

    # Load calibration data from the data directory

    data_dir = ARGS.data
    json_files = [f for f in glob.glob(f"{data_dir}/cal*.json")]
    raw_files = [f for f in glob.glob(f"{data_dir}/data_*.hdf")]

    print(json_files)
    with open(json_files[0]) as json_file:
        calib_info = json.load(json_file)

    info = calib_info["info"]
    ant_pos = calib_info["ant_pos"]
    gains_json = calib_info["gains"]

    config = settings.from_api_json(info["info"], ant_pos)

    flag_list = ARGS.ignore
    logger.info(f"Flagging {flag_list}")

    method = ARGS.method
    output_directory = ARGS.dir
    os.makedirs(output_directory, exist_ok=True)
    f_vs_iteration = []

    original_positions = deepcopy(config.get_antenna_positions())

    # Set up the gains
    g_json = gains_json["gain"]
    logger.info(f"Gains JSON: {g_json}")
    gains = np.asarray(g_json)

    phase_offsets = np.asarray(gains_json["phase_offset"])
    logger.info(f"Gains {gains}")
    logger.info(f"Phases {phase_offsets}")

    if ARGS.cold_start and ARGS.get_gains:
        raise Exception("ERROR: Cannot Have both cold-start and get-gains specified")

    # config = settings.from_api_json(info["info"], ant_pos)
    #
    pointing_error = np.radians(ARGS.pointing_range)
    pointing_center = np.radians(ARGS.pointing)

    # Now deal with the measurements.
    measurements = load_cal_files(raw_files, calib_info,
                                  config, elevation_threshold=ARGS.elevation)
    inv_masks = [None] * len(measurements)
    mask_sums = [None] * len(measurements)
    mask_list = [None] * len(measurements)
    full_sky_masks = [None] * len(measurements)

    # Acquisition to get expected list of SV's
    if ARGS.corr_only:
        fname = f"{data_dir}/gps_acquisition.json"
        full_acquisition_data = get_gnss_data(measurements, fname)

        # Use the standard deviation of the phases to determine whether the SV is visible.
        print("Finding visible satellites")
        good_satellites, best_acq = find_good_satellites(full_acquisition_data)

        # Find the best SV and record its index.
        best_sv = np.argmax(best_acq)

        test_gains = best_acq / best_acq[best_sv]
        print(f"test_gains = {test_gains}")
        test_gains[test_gains < 0.1] = 0.1

        test_gains = 1.0 / (test_gains)

        test_gains[test_gains > 3] = 3

        gains = test_gains
        # These factors would make all SV appear equal brightness.
        # test_gains = np.ones(NANT)
        print(f"Estimated gains: {test_gains}")

    # Now remove satellites from the catalog that we can't see.
    # https://github.com/JasonNg91/GNSS-SDR-Python/tree/master/gnsstools

    for i, m in enumerate(measurements):
        good_src_list = []
        cv, ts, src_list, prn_list, obs = m
        if ARGS.corr_only:
            print(f"Source List[{i}]:")
            for s in src_list:
                good = False
                for g in good_satellites[i]:
                    el_match = (np.abs(np.degrees(s.el_r) - g['el']) < 0.1)
                    az_match = (np.abs(np.degrees(s.az_r) - g['az']) < 0.1)
                    if el_match and az_match:
                        good = True
                        good_src_list.append(s)
                        break

                print(f"    {s} {good}")
        else:
            # Keep satellites above elevation
            for s in src_list:
                good_src_list.append(s)

        good_source_lists.append(good_src_list)
        print(f"Source List [{i}]")
        for s in good_src_list:
            print(f"    {s}")

    if ARGS.cold_start:
        gains = np.ones_like(gains)
        phase_offsets = np.zeros_like(phase_offsets)

    if ARGS.phases:
        print("Using PHASES")
        myParam = ParamPhase(NANT, pointing_center, pointing_error, gains)
        myParam.rot_rad = pointing_center
        myParam.phase_offsets = phase_offsets
        bh_stepsize = 1
        bh_T = 1.0

    elif ARGS.gains_phases:
        print("Using GAINS_PHASES")
        myParam = ParamGainPhase(NANT, pointing_center,
                                 pointing_error, gains)
        myParam.rot_rad = pointing_center
        myParam.gains = gains
        myParam.phase_offsets = phase_offsets
        bh_stepsize = 0.2
        bh_T = 0.4

    else:
        print("Using REIM")
        myParam = ParamReIm(NANT, pointing_center, pointing_error)
        myParam.rot_rad = pointing_center
        myParam.gains = gains
        myParam.phase_offsets = phase_offsets
        bh_stepsize = 1
        bh_T = 0.5

    bounds = myParam.bounds(gains)
    print(f"Bounds {bounds}")

    myParam.output()

    N_IT = 0

    # Rayleigh criterion 1.2 lambda / d_max
    blmax = 0
    ant_pos_arr = np.array(ant_pos)
    n_ant = ant_pos_arr.shape[0]
    for i in range(n_ant):
        for j in range(n_ant):
            dr = ant_pos_arr[i] - ant_pos_arr[j]
            r = np.sqrt(dr[0]*dr[0] + dr[1]*dr[1])
            if r > blmax:
                blmax = r

    window_diameter_deg = np.degrees(1.2*0.2/blmax)
    window_radius_deg = window_diameter_deg / 2.0
    print(f"window_radius_deg: {window_radius_deg}")

    s = calc_score(
        myParam.to_vector(),
        config,
        measurements,
        window_radius_deg,
        original_positions,
        update=False,
        show=False,
    )
    s = float(s)

    print(f"Score from initial parameters = {s}")
    # bh_T = np.abs(s/40)
    # print(f"Basinhopping T = {bh_T}")

    f = lambda param: calc_score(
        param,
        config,
        measurements,
        window_radius_deg,
        original_positions,
        update=False,
        show=False,
    )

    init_parameters = myParam.to_vector()

    zero_list = ARGS.ignore

    np.random.seed(555)  # Seeded to allow replication.

    if method == "NM":
        ret = optimize.minimize(f, init_parameters, method="Nelder-Mead", tol=1e-5)
    if method == "LB":
        ret = optimize.minimize(f, init_parameters, method="L-BFGS-B", bounds=bounds)
    if method == "DE":
        ret = optimize.differential_evolution(f, bounds, disp=True)
    if method == "BH":
        bh_basin_progress = [[0, s]]
        minimizer_kwargs = {
            "method": "L-BFGS-B",
            "jac": False,
            "bounds": bounds,
            "tol": 1e-3,
            "options": {"maxcor": 48},
        }
        mytakestep = MyTakeStep(bh_stepsize, pointing_error)

        ret = optimize.basinhopping(
            f,
            init_parameters,
            niter=ARGS.iterations,
            T=bh_T,
            take_step=mytakestep,
            disp=True,
            minimizer_kwargs=minimizer_kwargs,
            callback=bh_callback,
        )
        with open(f"{output_directory}/bh_basin_progress.json", "w") as fp:
            json.dump(bh_basin_progress, fp, indent=4, separators=(",", ": "))

    print(f"Success = {ret}")
    print(f"Final Score = {ret.fun}")

    myParam.from_vector(ret.x)
    rot_rad = myParam.rot_rad
    output_json = myParam.to_json()
    output_json["message"] = ret.message
    output_json["optimum"] = float(ret.fun)
    output_json["iterations"] = ret.nit

    new_positions = settings.rotate_location(
        np.degrees(rot_rad), np.array(original_positions).T
    )
    pos_list = (np.array(new_positions).T).tolist()
    output_json["antenna_positions"] = pos_list
    print(output_json)
    json_fname = f"{output_directory}/{method}_opt_json.json"
    with open(json_fname, "w") as fp:
        json.dump(output_json, fp, indent=4, separators=(",", ": "))
    print(f"Optimal solution: rot_degrees={output_json['rot_degrees']}")
    print(f"Optimal solution written to file {json_fname}")

    f_history_json = {}
    f_history_json["start"] = s
    f_history_json["history"] = f_vs_iteration

    hist_fname = f"{output_directory}/{method}_history.json"
    with open(hist_fname, "w") as fp:
        json.dump(f_history_json, fp, indent=4, separators=(",", ": "))
    print(f"Basin history written to file {hist_fname}")

    print(f"tart_upload_gains --api {ARGS.api} --gains {json_fname} --pw xxxx")<|MERGE_RESOLUTION|>--- conflicted
+++ resolved
@@ -408,10 +408,7 @@
     fig.tight_layout()
     fig.savefig(os.path.join(output_directory, fname))
     plt.close()
-<<<<<<< HEAD
-
-=======
->>>>>>> 953493e8
+
 
 def bh_callback(x, f, accepted):
     global output_directory, bh_basin_progress, N_IT, ift_scaled_list, mask_list
